import api from './api'; // Main API instance
import apiRegistrant from './apiRegistrant'; // Registrant-specific API instance
import { REGISTRANT_TOKEN_KEY } from '../config';
import { getRegistrantAuthHeader } from '../utils/authUtils';

/**
 * Service for managing abstract submissions
 */
const abstractService = {
  /**
   * Get all abstracts for an event OR a specific registrant's abstracts
   * @param {string} eventId - Event ID to get abstracts for
   * @param {Object} params - Query parameters for filtering (e.g., { registration: registrantId })
   * @returns {Promise<object>} - API response ({ success: boolean, data: [], count: number } or error structure)
   */
  getAbstracts: async (eventId, params = {}) => {
    const queryString = new URLSearchParams(params).toString();
    const url = `/events/${eventId}/abstracts${queryString ? `?${queryString}` : ''}`;
    
    console.log(`[AbstractService] Fetching abstracts (registrant) from: ${url}`);
    
    try {
      const response = await apiRegistrant.get(url, { params });
      return response.data;
    } catch (error) {
      console.error('[AbstractService] Exception fetching abstracts (registrant):', error.response?.data || error.message);
      return {
        success: false,
        message: error.response?.data?.message || 'Failed to fetch abstracts for registrant',
        status: error.response?.status,
        data: [],
        count: 0
      };
    }
  },

  /**
   * Get a single abstract by ID
   * @param {string} eventId - Event ID
   * @param {string} abstractId - Abstract ID to fetch
   * @returns {Promise} - API response with abstract data
   */
  getAbstractById: async (eventId, abstractId) => {
    try {
      // Debug logging for eventId, abstractId, and token
      const token = localStorage.getItem('atlas_registrant_token') || localStorage.getItem('registrantToken');
      console.log('[AbstractService][getAbstractById] eventId:', eventId, 'abstractId:', abstractId, 'token:', token ? token.substring(0, 16) + '...' : 'NOT FOUND');
<<<<<<< HEAD
      // Use the event-scoped registrant portal route
      const response = await apiRegistrant.get(`/registrant-portal/events/${eventId}/abstracts/${abstractId}`);
=======
      const response = await api.get(`/events/${eventId}/abstracts/${abstractId}`);
>>>>>>> 95700eae
      return response.data; // Assumes api instance returns data directly or it's handled in a wrapper
    } catch (error) {
      console.error('Error getting abstract by ID:', error.response?.data || error.message);
      return { 
        success: false, 
        message: error.response?.data?.message || 'Failed to get abstract details', 
        data: null 
      };
    }
  },

  /**
   * Create a new abstract submission
   * @param {string} eventId - Event ID
   * @param {Object} abstractData - Abstract submission data
   * @returns {Promise<object>} - API response { success: boolean, data?: object, message?: string, details?: any }
   */
  createAbstract: async (eventId, abstractData) => {
    if (!eventId) return { success: false, message: 'Missing event ID' };
    
    // Log what we're receiving
    console.log("[AbstractService] createAbstract received:", { eventId, abstractData });
    
    // Check for missing required fields
    const missingFields = [];
    if (!abstractData.title) missingFields.push('title');
    if (!abstractData.authors) missingFields.push('authors');
    // if (!abstractData.content) missingFields.push('content'); // Removed: Content is no longer mandatory client-side
    
    if (missingFields.length > 0) {
      console.error(`[AbstractService] Missing required fields:`, missingFields);
      return { success: false, message: `Missing required fields (${missingFields.join(', ')})` };
    }

    const cleanedData = { ...abstractData };
    if (cleanedData.registration) cleanedData.registration = String(cleanedData.registration);
    if (cleanedData.category) cleanedData.category = String(cleanedData.category);
    if (cleanedData.topic) cleanedData.topic = String(cleanedData.topic);

    const url = `/events/${eventId}/abstracts`;
<<<<<<< HEAD
    console.log("[AbstractService] Creating abstract (registrant) for URL:", url);
    console.log("[AbstractService] Data being sent:", cleanedData);
=======
    console.log("[AbstractService] Creating abstract (registrant) for URL:", url, "with data:", cleanedData);
>>>>>>> 95700eae

    try {
      const response = await apiRegistrant.post(url, cleanedData);
      return response.data;
    } catch (error) {
      console.error('[AbstractService] Exception creating abstract (registrant):', error.response?.data || error.message);
      return {
        success: false,
        message: error.response?.data?.message || 'Failed to create abstract', 
        status: error.response?.status,
        details: error.response?.data?.details
      };
    }
  },

  /**
   * Update an existing abstract
   * @param {string} eventId - Event ID
   * @param {string} abstractId - Abstract ID to update
   * @param {Object} abstractData - Updated abstract data
   * @returns {Promise} - API response with updated abstract
   */
  updateAbstract: async (eventId, abstractId, abstractData) => {
    // This function is called by registrants from AbstractPortal.jsx
    // Therefore, it should use apiRegistrant
    try {
      console.log(`[AbstractService] Updating abstract (registrant): ${abstractId} in event ${eventId}`);
      const response = await apiRegistrant.put(`/events/${eventId}/abstracts/${abstractId}`, abstractData);
      return response.data;
    } catch (error) {
      console.error('[AbstractService] Exception updating abstract (registrant):', error.response?.data || error.message);
      return { 
        success: false, 
        message: error.response?.data?.message || 'Failed to update abstract for registrant',
        data: null 
      };
    }
  },

  /**
   * Update abstract review status
   * @param {string} eventId - Event ID
   * @param {string} abstractId - Abstract ID to update
   * @param {string} status - New status (draft, submitted, under-review, approved, rejected)
   * @returns {Promise} - API response with updated abstract
   */
  updateAbstractStatus: async (eventId, abstractId, status) => {
    try {
      const response = await api.put(`/events/${eventId}/abstracts/${abstractId}/status`, { status });
      return response.data;
    } catch (error) {
      console.error('Error updating abstract status:', error.response?.data || error.message);
      return { success: false, message: error.response?.data?.message || 'Failed to update abstract status', data: null };
    }
  },

  /**
   * Delete an abstract
   * @param {string} eventId - Event ID
   * @param {string} abstractId - Abstract ID to delete
   * @returns {Promise<object>} - API response object { success: boolean, message?: string }
   */
  deleteAbstract: async (eventId, abstractId) => {
    const relativeUrl = `/events/${eventId}/abstracts/${abstractId}`;
    console.log(`[AbstractService] Attempting to delete abstract (registrant): DELETE ${relativeUrl}`);
    
    try {
      // Use apiRegistrant.delete for consistency and to leverage Axios interceptors
      const response = await apiRegistrant.delete(relativeUrl);

      // Axios typically puts the response data in response.data
      // And handles non-2xx statuses as errors, caught by the catch block.
      // The backend should ideally return a success:true message or just a 200/204.
      // If response.data directly contains the success status and message:
      if (response.data && typeof response.data.success !== 'undefined') {
          console.log('[AbstractService] Delete successful (from response.data):', response.data);
          return response.data; // e.g., { success: true, message: "..." }
      }
      
      // If the backend returns 204 No Content on successful delete, 
      // response.data might be undefined or empty.
      // Axios considers 204 a success.
      if (response.status === 204) {
          console.log('[AbstractService] Delete successful (204 No Content)');
          return { success: true, message: 'Abstract deleted successfully.' };
      }
      
      // Fallback for other 2xx responses that might not fit the above
      console.log('[AbstractService] Delete request completed (status 2xx), assuming success based on status:', response.status);
      return { success: true, message: 'Abstract deleted successfully (assumed from 2xx status).', data: response.data };

    } catch (error) {
      console.error('[AbstractService] Exception deleting abstract (registrant):', error.response?.data || error.message);
      return {
        success: false,
        message: error.response?.data?.message || 'Failed to delete abstract.',
        status: error.response?.status
      };
    }
  },

  /**
   * Upload a file for an abstract
   * @param {string} eventId - Event ID the abstract belongs to
   * @param {string} abstractId - Abstract ID to upload file for
   * @param {File} file - File to upload
   * @returns {Promise} - API response with file upload status
   */
  uploadAbstractFile: async (eventId, abstractId, file) => {
    if (!eventId) return { success: false, message: 'Event ID is required for file upload' };
    if (!abstractId) return { success: false, message: 'Abstract ID is required for file upload' };
    if (!file) return { success: false, message: 'No file provided for upload' };
      
      const formData = new FormData();
    formData.append('file', file); // The backend multer middleware expects a field named 'file'

    const url = `/events/${eventId}/abstracts/${abstractId}/file`;
    console.log(`[AbstractService] Uploading abstract file (registrant) to: ${url}`);

    try {
      // Use apiRegistrant.post for FormData. Axios will set Content-Type to multipart/form-data.
      // The apiRegistrant interceptor will add the registrant auth token.
      const response = await apiRegistrant.post(url, formData);
      // No need to manually set Content-Type header for FormData with Axios
      
      return response.data; // Assuming backend returns { success: true, message: ..., data: ... }
    } catch (error) {
      console.error('Error uploading file (registrant via apiRegistrant):', error.response?.data || error.message);
      return {
        success: false,
        message: error.response?.data?.message || 'An unexpected error occurred during file upload.',
        // status: error.response?.status // if you need to pass status back
      };
    }
  },

  /**
   * Download all abstracts for an event
   * @param {string} eventId - Event ID to download abstracts for
   * @param {Object} params - Filter parameters
   * @returns {Promise} - API response with file URL
   */
  downloadAbstracts: async (eventId, format = 'excel') => {
    try {
      const response = await api.get(
        `/events/${eventId}/abstracts/download`,
        { params: { format }, responseType: 'blob' }
      );
      // Create a download link (this part remains client-side JS)
      const url = window.URL.createObjectURL(new Blob([response.data])); // response.data is the blob from api.get
    const link = document.createElement('a');
    link.href = url;
    link.setAttribute('download', `abstracts-${eventId}.${format === 'excel' ? 'xlsx' : format}`);
    document.body.appendChild(link);
    link.click();
    link.remove();
      window.URL.revokeObjectURL(url);
    return { success: true };
    } catch (error) {
      console.error('Error in downloadAbstracts:', error.response?.data || error.message);
      return { success: false, message: error.response?.data?.message || 'Failed to download abstracts' };
    }
  },

  /**
   * Add a review comment to an abstract
   * @param {string} eventId - Event ID
   * @param {string} abstractId - Abstract ID to add comment to
   * @param {string} comment - Comment text
   * @returns {Promise} - API response with updated abstract
   */
  addReviewComment: async (eventId, abstractId, comment) => {
    try {
      const response = await api.post(`/events/${eventId}/abstracts/${abstractId}/comments`, { comment });
      return response.data;
    } catch (error) {
      console.error('Error adding review comment:', error.response?.data || error.message);
      return { success: false, message: error.response?.data?.message || 'Failed to add review comment', data: null };
    }
  },

  /**
   * Get abstracts for a specific registration
   * @param {string} eventId - Event ID to get abstracts for
   * @param {string} registrationId - Registration ID to get abstracts for
   * @returns {Promise} - API response with abstracts data
   */
  getAbstractsByRegistration: async (eventId, registrationId) => {
    try {
      console.log(`Fetching abstracts for event ${eventId} with registration ID ${registrationId}`);
      
      if (!registrationId) {
        return {
          success: false,
          message: 'Registration ID is required',
          data: []
        };
      }
      
      // Step 1: Try to get the MongoDB ID for this registration
      let registrationMongoId = null;
      
      try {
        const regResponse = await api.get(`/registrations?registrationId=${registrationId}`);
        
        if (regResponse.data && regResponse.data.success && 
            regResponse.data.data && regResponse.data.data.length > 0) {
          registrationMongoId = regResponse.data.data[0]._id;
          console.log(`✅ Found MongoDB ID for registration ${registrationId}: ${registrationMongoId}`);
        } else {
          console.log(`⚠️ Could not find MongoDB ID for registration: ${registrationId}`);
        }
      } catch (error) {
        console.error('Error getting registration MongoDB ID for abstracts:', error.response?.data || error.message);
        // Don't necessarily fail the whole abstract fetch, backend might handle short ID
      }
      
      const queryParams = { registrationId };
      if (registrationMongoId) queryParams.registration = registrationMongoId;
      
      console.log('Using query parameters:', queryParams);
      
      // Step 3: Fetch abstracts with all available IDs
      const response = await api.get(`/events/${eventId}/abstracts`, { params: queryParams });
      
      console.log(`API returned ${response.data.data?.length || 0} abstracts`);
      
      // Step 4: Client-side filtering by MongoDB ID
      if (response.data.success && Array.isArray(response.data.data)) {
        const allAbstracts = response.data.data;
        
        // If we have a MongoDB ID, apply strict filtering
        if (registrationMongoId) {
          console.log(`Applying strict MongoDB ID filtering with: ${registrationMongoId}`);
          
          const filteredAbstracts = allAbstracts.filter(abstract => {
            // Try to get registration ID in different formats
            const abstractRegId = 
              (typeof abstract.registration === 'object' ? abstract.registration._id : abstract.registration) || 
              (abstract.registrationInfo ? abstract.registrationInfo._id : null);
            
            // Use string comparison to avoid reference issues
            const isMatch = String(abstractRegId) === String(registrationMongoId);
            
            if (!isMatch) {
              console.log(`❌ Filtering out abstract ${abstract._id} - registration mismatch`);
            }
            
            return isMatch;
          });
          
          console.log(`After MongoDB ID filtering: ${filteredAbstracts.length} abstracts remain`);
          response.data.data = filteredAbstracts;
        }
      }
      
      return response.data;
    } catch (error) {
      console.error('Error fetching abstracts for registration:', error.response?.data || error.message);
      return {
        success: false,
        message: error.response?.data?.message || 'Failed to fetch abstracts for this registration',
        data: []
      };
    }
  },

  /**
   * Get all abstracts for a specific event (intended for Admin/Staff view)
   * @param {string} eventId - Event ID to get abstracts for
   * @param {Object} params - Query parameters for filtering (passed by admin UI)
   * @returns {Promise} - API response with abstracts data
   */
  getAbstractsByEvent: async (eventId, params = {}) => {
    try {
      const response = await api.get(`/events/${eventId}/abstracts/all-event-abstracts`, { params });
      return response.data; 
    } catch (error) {
      console.error('Error fetching abstracts for event:', error.response?.data || error.message);
      return { success: false, message: error.response?.data?.message || 'Failed to fetch abstracts for event', data: [] };
    }
  },

  /**
   * Get abstract statistics for an event
   * @param {string} eventId - Event ID
   * @returns {Promise} - API response with abstract statistics
   */
  getAbstractStatistics: async (eventId) => {
    if (!eventId) {
      console.error('getAbstractStatistics called without eventId');
      return {
        success: false,
        message: 'Event ID is required for abstract statistics',
        data: null
      };
    }
    try {
      const response = await api.get(`/events/${eventId}/abstracts/statistics`);
        return response.data;
    } catch (error) {
      console.error(`Error fetching abstract statistics for event ${eventId}:`, error.response?.data || error.message);
      return { success: false, message: error.response?.data?.message || 'Failed to get abstract statistics', data: null };
    }
  },

  /**
   * Bulk export abstracts
   * @param {string} eventId - Event ID
   * @param {Object} filters - { exportMode, category, topic, minScore, maxScore }
   * @returns {Promise<{success: boolean, message: string, data: {fileUrl: string}}>} - Export result
   */
  exportAbstracts: async (eventId, filters = {}) => {
    try {
      const params = { ...filters };
      console.log('[abstractService] Calling export API with params:', params);
      const response = await api.get(
        `/events/${eventId}/abstracts/download`,
        { params, responseType: 'blob' }
      );
      
      // Get filename from Content-Disposition header if available
      let filename = '';
      const contentDisposition = response.headers['content-disposition'];
      if (contentDisposition) {
        const filenameMatch = contentDisposition.match(/filename="(.+)"/);
        if (filenameMatch) {
          filename = filenameMatch[1];
        }
      }
      
      // If no filename from headers, create one based on exportMode
      if (!filename) {
        const fileExtension = params.exportMode === 'files-only' ? 'zip' : 
                              (params.exportMode && params.exportMode.startsWith('excel')) ? 'xlsx' : 'zip';
        filename = `abstracts-${eventId}.${fileExtension}`;
      }
      
      console.log('[abstractService] Using filename:', filename);
      
      // Create blob URL and return it
      const fileUrl = window.URL.createObjectURL(new Blob([response.data]));
      
      return { 
        success: true, 
        message: 'Export successful', 
        data: { 
          fileUrl,
          filename,
          contentType: response.headers['content-type']
        } 
      };
    } catch (error) {
      console.error('Error exporting abstracts:', error.response?.data || error.message);
      return { 
        success: false, 
        message: error.response?.data?.message || 'Failed to export abstracts',
        data: null
      };
    }
  },

  // Submit an abstract attachment
  uploadAttachment: async (id, fileData) => {
    const url = `/abstracts/${id}/attachment`;
    console.log(`[AbstractService] Uploading attachment (assumed registrant) to: ${url}`);
    try {
      const response = await apiRegistrant.post(url, fileData);
      return response.data;
    } catch (error) {
      console.error(`Error uploading attachment for abstract ${id} (assumed registrant):`, error.response?.data || error.message);
      return { 
        success: false, 
        message: error.response?.data?.message || 'Failed to upload attachment',
        data: null
      };
    }
  },

  /**
   * Validate a registration ID for abstract submission
   * @param {string} eventId - Event ID
   * @param {string} registrationId - Registration ID to validate
   * @returns {Promise} - API response with validation result
   */
  validateRegistrationId: async (eventId, registrationId) => {
    try {
      const response = await api.post(`/events/${eventId}/abstracts/validate-registration`, { registrationId });
      return response.data;
    } catch (error) {
      console.error('Error validating registration ID:', error.response?.data || error.message);
      return { success: false, message: error.response?.data?.message || 'Invalid registration ID', data: null };
    }
  },

  /**
   * Upload an attachment to an abstract
   * @param {string} abstractId - The ID of the abstract
   * @param {FormData} fileData - FormData containing the file
   * @returns {Promise} - API response
   */
  uploadAbstractAttachment: async (abstractId, fileData) => {
    const url = `/abstracts/${abstractId}/attachments`;
    console.log(`[AbstractService] Uploading abstract attachment (assumed registrant) to: ${url}`);
    try {
      const response = await apiRegistrant.post(url, fileData);
      return response.data;
    } catch (error) {
      console.error('Error uploading abstract attachment (assumed registrant):', error.response?.data || error.message);
      return {
        success: false,
        message: error.response?.data?.message || 'Failed to upload attachment'
      };
    }
  },

  // Get abstracts pending review
  getPendingReviews: async (eventId) => {
    try {
      const response = await api.get(`/events/${eventId}/abstracts/pending-reviews`);
    return response.data;
    } catch (error) {
      console.error('Error getting pending reviews:', error.response?.data || error.message);
      return { success: false, message: error.response?.data?.message || 'Failed to get pending reviews', data: [] };
    }
  },
  
  // Get abstracts assigned to the current user for review
  getMyAssignedReviews: async (eventId) => {
    try {
      const response = await api.get(`/events/${eventId}/abstracts/my-reviews`);
    return response.data;
    } catch (error) {
      console.error('Error getting my assigned reviews:', error.response?.data || error.message);
      return { success: false, message: error.response?.data?.message || 'Failed to get my reviews', data: [] };
    }
  },
  
  // Get statistics about abstracts
  getStatistics: async (eventId) => {
    try {
      const response = await api.get(`/events/${eventId}/abstracts/review-statistics`);
    return response.data;
    } catch (error) {
      console.error('Error getting review statistics:', error.response?.data || error.message);
      return { success: false, message: error.response?.data?.message || 'Failed to get review statistics', data: [] };
    }
  },
  
  // Assign reviewers to an abstract
  assignReviewers: async (eventId, abstractId, reviewerIds) => {
    try {
      const response = await api.post(`/events/${eventId}/abstracts/${abstractId}/assign-reviewers`, { reviewerIds });
    return response.data;
    } catch (error) {
      console.error('Error assigning reviewers:', error.response?.data || error.message);
      return { success: false, message: error.response?.data?.message || 'Failed to assign reviewers', data: null };
    }
  },
  
  // Auto-assign reviewers to abstracts
  autoAssignReviewers: async (eventId) => {
    try {
      const response = await api.post(`/events/${eventId}/abstracts/auto-assign-reviewers`, {});
    return response.data;
    } catch (error) {
      console.error('Error auto-assigning reviewers:', error.response?.data || error.message);
      return { success: false, message: error.response?.data?.message || 'Failed to auto-assign reviewers', data: null };
    }
  },
  
  // Submit a review for an abstract
  submitReview: async (eventId, abstractId, reviewData) => {
    try {
      const response = await api.post(`/events/${eventId}/abstracts/${abstractId}/review`, reviewData);
    return response.data;
    } catch (error) {
      console.error('Error submitting review:', error.response?.data || error.message);
      return { success: false, message: error.response?.data?.message || 'Failed to submit review', data: null };
    }
  },
  
  // Approve an abstract
  approveAbstract: async (eventId, abstractId) => {
    try {
      const response = await api.post(`/events/${eventId}/abstracts/${abstractId}/approve`, {});
    return response.data;
    } catch (error) {
      console.error('Error approving abstract:', error.response?.data || error.message);
      return { success: false, message: error.response?.data?.message || 'Failed to approve abstract', data: null };
    }
  },
  
  // Reject an abstract
  rejectAbstract: async (eventId, abstractId, data) => {
    try {
      const response = await api.post(`/events/${eventId}/abstracts/${abstractId}/reject`, data);
    return response.data;
    } catch (error) {
      console.error('Error rejecting abstract:', error.response?.data || error.message);
      return { success: false, message: error.response?.data?.message || 'Failed to reject abstract', data: null };
    }
  },
  
  // Request a revision for an abstract
  requestRevision: async (eventId, abstractId, data) => {
    try {
      const response = await api.post(`/events/${eventId}/abstracts/${abstractId}/request-revision`, data);
      return response.data;
    } catch (error) {
      console.error('Error requesting revision:', error.response?.data || error.message);
      return { success: false, message: error.response?.data?.message || 'Failed to request revision', data: null };
    }
  },

  /**
   * Download an abstract's attached file.
   * @param {string} eventId - Event ID
   * @param {string} abstractId - Abstract ID
   * @returns {Promise<object>} - Object containing blob and filename, or error structure
   */
  downloadAbstractAttachment: async (eventId, abstractId) => {
    if (!eventId || !abstractId) {
      console.error("[AbstractService] Event ID and Abstract ID are required for download.");
      return { success: false, message: 'Event ID and Abstract ID are required for download.' };
    }
    const url = `/events/${eventId}/abstracts/${abstractId}/download-attachment`;
    try {
      const response = await api.get(url, { responseType: 'blob' });
      const contentDisposition = response.headers['content-disposition'];
      let filename = 'downloaded-file';
      if (contentDisposition) {
        const filenameMatch = contentDisposition.match(/filename\*?=\s*(?:(?:\"([^\"]+)\")|([^\s;]+))/i);
        if (filenameMatch) {
          const extracted = filenameMatch[1] || filenameMatch[2];
          if (extracted) filename = decodeURIComponent(extracted);
        }
      }
      return { success: true, blob: response.data, filename };
    } catch (error) {
      const message = error.response?.data?.message || error.message || 'Failed to download file.';
      const status = error.response?.status;
      console.error(`[AbstractService] Detailed error: Status ${status}, Message: ${message}`);
      return { success: false, message, status };
    }
  },

  /**
   * Assign multiple reviewers to multiple abstracts for an event.
   * @param {string} eventId - The ID of the event.
   * @param {string[]} abstractIds - An array of abstract IDs.
   * @param {string[]} reviewerIds - An array of reviewer user IDs.
   * @returns {Promise<object>} The API response.
   */
  assignReviewers: async (eventId, abstractIds, reviewerIds) => {
    try {
      const response = await api.post(`/events/${eventId}/abstracts/assign-reviewers`, {
        abstractIds,
        reviewerIds,
      });
      return response.data; // Assuming response.data contains { success: boolean, message: string, ... }
    } catch (error) {
      console.error('Error assigning reviewers to abstracts:', error.response?.data || error.message);
      // Rethrow or return a standardized error object for the UI to handle
      throw error.response?.data || { success: false, message: error.message || 'Network error during assignment.' };
    }
  },

  /**
   * Get abstracts submitted by the current registrant
   * @param {string} eventId - Event ID to get abstracts for (optional)
   * @param {Object} options - Options for pagination and filtering
   * @param {number} options.page - Page number (default: 1)
   * @param {number} options.limit - Items per page (default: 10)
   * @param {boolean} options.useCache - Whether to use cached results if available (default: true)
   * @returns {Promise<object>} - API response with abstracts submitted by the registrant
   */
  getRegistrantAbstracts: async (eventId, options = {}) => {
    const { page = 1, limit = 10, useCache = true } = options;
    const cacheKey = `registrant-abstracts-${eventId || 'all'}-p${page}-l${limit}`;
    
    // Simple client-side cache to reduce repeated API calls
    if (useCache && abstractService.cache && abstractService.cache[cacheKey]) {
      const cacheEntry = abstractService.cache[cacheKey];
      const now = Date.now();
      // Use cache if less than 30 seconds old
      if (now - cacheEntry.timestamp < 30000) {
        console.log(`[AbstractService] Using cached abstracts data for ${cacheKey}`);
        return cacheEntry.data;
      }
    }
    
    console.log(`[AbstractService] Fetching abstracts for current registrant${eventId ? ` in event ${eventId}` : ''} (page: ${page}, limit: ${limit})`);
    
    try {
      // Build query parameters
      const params = new URLSearchParams();
      if (eventId) params.append('eventId', eventId);
      params.append('page', page);
      params.append('limit', limit);
      
      // Get the registrant's abstracts from the API
      const url = `/registrant-portal/abstracts?${params.toString()}`;
      
      const response = await apiRegistrant.get(url);
      
      console.log('[AbstractService] Registrant abstracts response:', response.data);
      
      // Cache the response
      if (!abstractService.cache) abstractService.cache = {};
      abstractService.cache[cacheKey] = {
        data: response.data,
        timestamp: Date.now()
      };
      
      return response.data;
    } catch (error) {
      console.error('[AbstractService] Error fetching registrant abstracts:', error.response?.data || error.message);
      return {
        success: false,
        message: error.response?.data?.message || 'Failed to fetch your abstracts',
        status: error.response?.status,
        data: []
      };
    }
  },

  /**
   * Download a single abstract file
   * @param {string} abstractId - ID of the abstract to download
   * @returns {Promise<object>} - API response with file URL
   */
  downloadAbstract: async (abstractId) => {
    console.log(`[AbstractService] Attempting to download abstract ${abstractId}`);
    
    try {
      const response = await apiRegistrant.get(`/registrant-portal/abstracts/${abstractId}/download`, {
        responseType: 'blob'
      });
      
      // Handle direct blob response
      if (response.data instanceof Blob) {
        const url = window.URL.createObjectURL(response.data);
        const contentDisposition = response.headers['content-disposition'];
        let fileName = `abstract-${abstractId}.pdf`;
        
        // Try to extract filename from content-disposition header
        if (contentDisposition) {
          const fileNameMatch = contentDisposition.match(/filename="(.+)"/);
          if (fileNameMatch && fileNameMatch[1]) {
            fileName = fileNameMatch[1];
          }
        }
        
        return {
          success: true,
          data: {
            fileUrl: url,
            fileName: fileName
          }
        };
      }
      
      // Handle JSON response (if the API doesn't return a direct blob)
      if (response.data && response.data.success) {
        console.log('[AbstractService] Download response:', response.data);
    return response.data;
      }
      
      return {
        success: false,
        message: 'Failed to download abstract file'
      };
    } catch (error) {
      console.error('[AbstractService] Error downloading abstract:', error);
      return {
        success: false,
        message: error.response?.data?.message || 'Failed to download abstract file',
        error: error
      };
    }
  },
};

export default abstractService; <|MERGE_RESOLUTION|>--- conflicted
+++ resolved
@@ -45,12 +45,8 @@
       // Debug logging for eventId, abstractId, and token
       const token = localStorage.getItem('atlas_registrant_token') || localStorage.getItem('registrantToken');
       console.log('[AbstractService][getAbstractById] eventId:', eventId, 'abstractId:', abstractId, 'token:', token ? token.substring(0, 16) + '...' : 'NOT FOUND');
-<<<<<<< HEAD
       // Use the event-scoped registrant portal route
       const response = await apiRegistrant.get(`/registrant-portal/events/${eventId}/abstracts/${abstractId}`);
-=======
-      const response = await api.get(`/events/${eventId}/abstracts/${abstractId}`);
->>>>>>> 95700eae
       return response.data; // Assumes api instance returns data directly or it's handled in a wrapper
     } catch (error) {
       console.error('Error getting abstract by ID:', error.response?.data || error.message);
@@ -91,12 +87,8 @@
     if (cleanedData.topic) cleanedData.topic = String(cleanedData.topic);
 
     const url = `/events/${eventId}/abstracts`;
-<<<<<<< HEAD
     console.log("[AbstractService] Creating abstract (registrant) for URL:", url);
     console.log("[AbstractService] Data being sent:", cleanedData);
-=======
-    console.log("[AbstractService] Creating abstract (registrant) for URL:", url, "with data:", cleanedData);
->>>>>>> 95700eae
 
     try {
       const response = await apiRegistrant.post(url, cleanedData);
