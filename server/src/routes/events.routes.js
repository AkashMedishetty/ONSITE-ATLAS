const express = require('express');
const router = express.Router();
const { protect, restrict } = require('../middleware/auth.middleware');
const {
  getEvents,
  createEvent,
  getEventById,
  updateEvent,
  deleteEvent,
  getEventDashboard,
  getEventStatistics,
  getEventResourceConfig,
  getAbstractSettings,
  updateAbstractSettings,
  getBadgeSettings,
  updateBadgeSettings,
  getEmailSettings,
  updateEmailSettings,
  getPortalSettings,
  updatePortalSettings
} = require('../controllers/event.controller');
const { getEventResourceStatistics, exportResourceUsage } = require('../controllers/resource.controller');
const { createCategory, getCategories } = require('../controllers/category.controller');
const { validate, schemas } = require('../middleware/validator');

// --- Import Registration Router --- 
const registrationRouter = require('./registrations.routes');
// --- Import Resource Router ---
const resourceRouter = require('./resource.routes');
<<<<<<< HEAD
// --- Import Announcement Router ---
const announcementRouter = require('./announcementRoutes.js');
=======
// --- Import Sponsor Router ---
const sponsorRouter = require('./sponsor.routes');
>>>>>>> 95700eae

// --- Import Category Router (if not already done elsewhere) ---
// Assuming category routes are handled here or imported as needed
// const categoryRouter = require('./category.routes'); 

// Get all events and create new event
router.route('/')
  .get(getEvents)
  .post(protect, createEvent);

// Event by ID routes
router.route('/:id')
  .get(getEventById)
  .put(protect, updateEvent)
  .delete(protect, restrict('admin'), deleteEvent);

// Event dashboard
router.route('/:id/dashboard')
  .get(protect, getEventDashboard);

// Event statistics
router.route('/:id/stats')
  .get(protect, getEventStatistics);

// Event Resource Configuration
router.route('/:id/resource-config')
  .get(protect, getEventResourceConfig);

// --- Mount Nested Routers --- 

// Handle category routes specific to an event
router.route('/:id/categories')
  // Get categories for a specific event
  .get(protect, getCategories) 
  // Create a new category for a specific event
  .post(protect, createCategory);
  
// Mount the registration router for paths starting with /:id/registrations
// This handles GET /, POST /, GET /:regId, PUT /:regId, DELETE /:regId relative to the mount point
router.use('/:id/registrations', registrationRouter); 

// Mount the resource router for paths starting with /:id/resources
router.use('/:id/resources', resourceRouter);

// Mount the abstract router
router.use('/:eventId/abstracts', require('./abstracts.routes'));

// Mount the landing page router
router.use('/:eventId/landing-pages', require('./landingPages.routes'));

<<<<<<< HEAD
// Mount the announcement router for paths starting with /:id/announcements
// Note: Ensure :id parameter name consistency with other event-specific routes.
router.use('/:id/announcements', announcementRouter);
=======
// Mount the sponsor router for paths starting with /:id/sponsors (or /:eventId/sponsors)
// Using :id to be consistent with other routes in this file like registrations, resources.
router.use('/:id/sponsors', sponsorRouter);
>>>>>>> 95700eae

// --- End Mount Nested Routers --- 

// Abstract settings route
router.route('/:id/abstract-settings')
  .get(getAbstractSettings)
  .put(updateAbstractSettings);

// Resource statistics endpoint for the event
router.get('/:id/resources/statistics', protect, getEventResourceStatistics);

// --- ADD Resource Export Route --- 
router.get('/:id/resources/export', protect, exportResourceUsage);

// Badge routes
router.route('/:id/badge-settings')
  .get(getBadgeSettings)
  .put(updateBadgeSettings);

// Email Settings routes
router.route('/:id/email-settings')
  .get(getEmailSettings)
  .put(updateEmailSettings);

// Event Portal Settings Routes
router.route('/:id/portal-settings')
  .get(getPortalSettings)
  .put(updatePortalSettings);

module.exports = router;<|MERGE_RESOLUTION|>--- conflicted
+++ resolved
@@ -27,13 +27,10 @@
 const registrationRouter = require('./registrations.routes');
 // --- Import Resource Router ---
 const resourceRouter = require('./resource.routes');
-<<<<<<< HEAD
 // --- Import Announcement Router ---
 const announcementRouter = require('./announcementRoutes.js');
-=======
 // --- Import Sponsor Router ---
 const sponsorRouter = require('./sponsor.routes');
->>>>>>> 95700eae
 
 // --- Import Category Router (if not already done elsewhere) ---
 // Assuming category routes are handled here or imported as needed
@@ -84,15 +81,13 @@
 // Mount the landing page router
 router.use('/:eventId/landing-pages', require('./landingPages.routes'));
 
-<<<<<<< HEAD
 // Mount the announcement router for paths starting with /:id/announcements
 // Note: Ensure :id parameter name consistency with other event-specific routes.
 router.use('/:id/announcements', announcementRouter);
-=======
+
 // Mount the sponsor router for paths starting with /:id/sponsors (or /:eventId/sponsors)
 // Using :id to be consistent with other routes in this file like registrations, resources.
 router.use('/:id/sponsors', sponsorRouter);
->>>>>>> 95700eae
 
 // --- End Mount Nested Routers --- 
 
